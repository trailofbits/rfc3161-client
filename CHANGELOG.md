--- conflicted
+++ resolved
@@ -12,14 +12,12 @@
 - Moved `maturin` dependency from main project dependencies to development dependencies
   since it's only needed for development tasks ([88](https://github.com/trailofbits/rfc3161-client/pull/88))
 
-<<<<<<< HEAD
 - Relax cryptography version requirement ([91](https://github.com/trailofbits/rfc3161-client/pull/91))
-=======
+
 ### Fixed
 
 - The project now correctly runs tests with PyPy
   ([89](https://github.com/trailofbits/rfc3161-client/pull/89))
->>>>>>> 52e9b54d
 
 ## [0.1.1] - 2024-12-10
 
