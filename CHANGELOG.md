--- conflicted
+++ resolved
@@ -7,17 +7,15 @@
 
 ## [Unreleased]
 
-<<<<<<< HEAD
+### Changed
+
+- Moved `maturin` dependency from main project dependencies to development dependencies
+  since it's only needed for development tasks ([88](https://github.com/trailofbits/rfc3161-client/pull/88))
+
 ### Fixed
 
 - The project now correctly runs tests with PyPy
   ([89](https://github.com/trailofbits/rfc3161-client/pull/89))
-=======
-### Changed
-
-- Moved `maturin` dependency from main project dependencies to development dependencies
-  since it's only needed for development tasks ([88](https://github.com/trailofbits/rfc3161-client/pull/88))
->>>>>>> a31282d6
 
 ## [0.1.1] - 2024-12-10
 
