[package]
name = "tsp-asn1"
version = "0.0.1"
edition = "2021"
authors = [
    "Trail of Bits <opensource@trailofbits.com>"
]
publish = false

[lib]
name = "tsp_asn1"

[dependencies]
asn1 = "0.18"
<<<<<<< HEAD
cryptography-x509 = { git = "https://github.com/pyca/cryptography.git"}
=======
cryptography-x509 = { git = "https://github.com/pyca/cryptography.git", rev = "a63ca251a7aa8a5aac6153e0b69083cb05e1a6d0" }
>>>>>>> e2ebff17

[dev-dependencies]
hex = "0.4"<|MERGE_RESOLUTION|>--- conflicted
+++ resolved
@@ -12,11 +12,7 @@
 
 [dependencies]
 asn1 = "0.18"
-<<<<<<< HEAD
-cryptography-x509 = { git = "https://github.com/pyca/cryptography.git"}
-=======
 cryptography-x509 = { git = "https://github.com/pyca/cryptography.git", rev = "a63ca251a7aa8a5aac6153e0b69083cb05e1a6d0" }
->>>>>>> e2ebff17
 
 [dev-dependencies]
 hex = "0.4"